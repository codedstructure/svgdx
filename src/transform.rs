--- conflicted
+++ resolved
@@ -1,11 +1,7 @@
 use crate::connector::{ConnectionType, Connector};
 use crate::expression::eval_attr;
 use crate::types::BoundingBox;
-<<<<<<< HEAD
-use crate::{attr_split_cycle, fstr, strp, SvgElement};
-=======
 use crate::{attr_split_cycle, fstr, strp, strp_length, SvgElement};
->>>>>>> 150172ca
 
 use std::collections::HashMap;
 use std::io::{BufReader, Read, Write};
@@ -15,9 +11,8 @@
 use quick_xml::reader::Reader;
 use quick_xml::writer::Writer;
 
+use anyhow::Result;
 use regex::Regex;
-
-use anyhow::Result;
 
 #[derive(Clone, Default, Debug)]
 pub struct TransformerContext {
@@ -167,7 +162,7 @@
                 },
             ) {
                 // replace with rendered connection element
-                e = conn.render().without_attr("edge-type");
+                e = conn.render()?.without_attr("edge-type");
             }
         }
 
@@ -481,11 +476,7 @@
         let mut writer = Writer::new(writer);
 
         for event in &self.events {
-<<<<<<< HEAD
             writer.write_event(event)?
-=======
-            writer.write_event(event).map_err(|e| e.to_string())?;
->>>>>>> 150172ca
         }
         Ok(())
     }
@@ -664,15 +655,9 @@
     context: &mut TransformerContext,
     output: &mut EventList,
     is_empty: bool,
-<<<<<<< HEAD
 ) -> Result<()> {
     let ee = context.handle_element(element, is_empty)?;
-    for svg_ev in ee.into_iter() {
-=======
-) {
-    let ee = context.handle_element(element, is_empty);
     for svg_ev in ee {
->>>>>>> 150172ca
         // re-calculate is_empty for each generated event
         let is_empty = matches!(svg_ev, SvgEvent::Empty(_));
         match svg_ev {
